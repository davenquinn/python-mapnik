--- conflicted
+++ resolved
@@ -367,14 +367,10 @@
         }
         mapnik::geometry::polygon<double> & poly = mapnik::util::get<mapnik::geometry::polygon<double> >(geom);
         mapnik::geometry::correct(poly);
-<<<<<<< HEAD
+
         std::deque<mapnik::geometry::polygon<double> > result;
-        mapnik::geometry::bounding_box<double> bbox(extent_.minx(),extent_.miny(),extent_.maxx(),extent_.maxy());
-        boost::geometry::intersection(bbox,poly,result);
-=======
-        std::deque<mapnik::geometry::polygon> result;
         boost::geometry::intersection(extent_,poly,result);
->>>>>>> 2ebc729c
+
         std::string expect = expected_+".png";
         std::string actual = expected_+"_actual.png";
         mapnik::geometry::multi_polygon<double> mp;
@@ -412,20 +408,12 @@
         }
         mapnik::geometry::polygon<double> & poly = mapnik::util::get<mapnik::geometry::polygon<double> >(geom);
         mapnik::geometry::correct(poly);
-<<<<<<< HEAD
-        mapnik::geometry::bounding_box<double> bbox(extent_.minx(),extent_.miny(),extent_.maxx(),extent_.maxy());
+
         bool valid = true;
         for (unsigned i=0;i<iterations_;++i)
         {
             std::deque<mapnik::geometry::polygon<double> > result;
-            boost::geometry::intersection(bbox,poly,result);
-=======
-        bool valid = true;
-        for (unsigned i=0;i<iterations_;++i)
-        {
-            std::deque<mapnik::geometry::polygon> result;
             boost::geometry::intersection(extent_,poly,result);
->>>>>>> 2ebc729c
             unsigned count = 0;
             for (auto const& geom : result)
             {
@@ -535,18 +523,10 @@
                 {
                     mp.back().exterior_ring.add_coord(pt.X, pt.Y);
                 }
-<<<<<<< HEAD
-            }
-            else
-            {
-                mapnik::geometry::linear_ring<double> hole;
-                for (auto const& pt : polynode->Contour)
-=======
                 // childrens are interior rings
                 for (auto const* ring : polynode->Childs)
->>>>>>> 2ebc729c
                 {
-                    mapnik::geometry::linear_ring hole;
+                    mapnik::geometry::linear_ring<double> hole;
                     for (auto const& pt : ring->Contour)
                     {
                         hole.add_coord(pt.X, pt.Y);
@@ -587,20 +567,13 @@
         }
         mapnik::geometry::polygon<double> & poly = mapnik::util::get<mapnik::geometry::polygon<double> >(geom);
         mapnik::geometry::correct(poly);
-<<<<<<< HEAD
-        mapnik::geometry::bounding_box<double> bbox(extent_.minx(),extent_.miny(),extent_.maxx(),extent_.maxy());
+
         bool valid = true;
         for (unsigned i=0;i<iterations_;++i)
         {
             std::deque<mapnik::geometry::polygon<double> > result;
-            boost::geometry::intersection(bbox,poly,result);
-=======
-        bool valid = true;
-        for (unsigned i=0;i<iterations_;++i)
-        {
-            std::deque<mapnik::geometry::polygon> result;
             boost::geometry::intersection(extent_,poly,result);
->>>>>>> 2ebc729c
+
             unsigned count = 0;
             for (auto const& geom : result)
             {

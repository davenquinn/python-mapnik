--- conflicted
+++ resolved
@@ -51,13 +51,8 @@
     };
 public:
     processed_text(face_manager<freetype_engine> & font_manager, double scale_factor);
-<<<<<<< HEAD
-    void push_back(char_properties const& properties, UnicodeString const& text);
+    void push_back(char_properties const& properties, mapnik::value_unicode_string const& text);
     std::size_t size() const { return expr_list_.size(); }
-=======
-    void push_back(char_properties const& properties, mapnik::value_unicode_string const& text);
-    unsigned size() const { return expr_list_.size(); }
->>>>>>> 5e322dbf
     unsigned empty() const { return expr_list_.empty(); }
     void clear();
     typedef std::list<processed_expression> expression_list;

--- conflicted
+++ resolved
@@ -56,13 +56,8 @@
 
 using svg_attribute_type = agg::pod_bvector<svg::path_attributes>;
 
-<<<<<<< HEAD
 template <typename Detector>
-struct vector_markers_dispatch : mapnik::noncopyable
-=======
-template <typename SvgRenderer, typename Detector, typename RendererContext>
-struct vector_markers_rasterizer_dispatch : util::noncopyable
->>>>>>> e04b0617
+struct vector_markers_dispatch : util::noncopyable
 {
     vector_markers_dispatch(svg_path_ptr const& src,
                             agg::trans_affine const& marker_trans,
@@ -120,11 +115,10 @@
     double scale_factor_;
 };
 
-<<<<<<< HEAD
 template <typename Detector>
-struct raster_markers_dispatch : mapnik::noncopyable
+struct raster_markers_dispatch : util::noncopyable
 {
-    raster_markers_dispatch(image_data_32 & src,
+    raster_markers_dispatch(image_data_rgba8 & src,
                             agg::trans_affine const& marker_trans,
                             symbolizer_base const& sym,
                             Detector & detector,
@@ -132,35 +126,6 @@
                             feature_impl & feature,
                             attributes const& vars)
     : src_(src),
-=======
-template <typename Detector,typename RendererContext>
-struct raster_markers_rasterizer_dispatch : util::noncopyable
-{
-    using BufferType = typename std::remove_reference<typename std::tuple_element<0,RendererContext>::type>::type;
-    using RasterizerType = typename std::tuple_element<1,RendererContext>::type;
-
-    using color_type = agg::rgba8;
-    using order_type = agg::order_rgba;
-    using pixel_type = agg::pixel32_type;
-    using blender_type = agg::comp_op_adaptor_rgba_pre<color_type, order_type>; // comp blender
-    using pixfmt_comp_type = agg::pixfmt_custom_blend_rgba<blender_type, BufferType>;
-    using renderer_base = agg::renderer_base<pixfmt_comp_type>;
-
-    raster_markers_rasterizer_dispatch(image_data_rgba8 const& src,
-                                       agg::trans_affine const& marker_trans,
-                                       symbolizer_base const& sym,
-                                       Detector & detector,
-                                       double scale_factor,
-                                       feature_impl & feature,
-                                       attributes const& vars,
-                                       RendererContext const& renderer_context,
-                                       bool snap_to_pixels = false)
-    : buf_(std::get<0>(renderer_context)),
-        pixf_(buf_),
-        renb_(pixf_),
-        ras_(std::get<1>(renderer_context)),
-        src_(src),
->>>>>>> e04b0617
         marker_trans_(marker_trans),
         sym_(sym),
         detector_(detector),
@@ -197,17 +162,8 @@
 
     virtual void render_marker(agg::trans_affine const& marker_tr, double opacity) = 0;
 
-<<<<<<< HEAD
 protected:
-    image_data_32 & src_;
-=======
-private:
-    BufferType & buf_;
-    pixfmt_comp_type pixf_;
-    renderer_base renb_;
-    RasterizerType & ras_;
-    image_data_rgba8 const& src_;
->>>>>>> e04b0617
+    image_data_rgba8 & src_;
     agg::trans_affine const& marker_trans_;
     symbolizer_base const& sym_;
     Detector & detector_;

#!/usr/bin/env python
# -*- coding: utf-8 -*-

from nose.plugins.errorclass import ErrorClass, ErrorClassPlugin
from nose.tools import assert_almost_equal

import os, sys, inspect, traceback
import mapnik

HERE = os.path.dirname(__file__)

def execution_path(filename):
    return os.path.join(os.path.dirname(sys._getframe(1).f_code.co_filename), filename)

class Todo(Exception):
    pass

class TodoPlugin(ErrorClassPlugin):
    name = "todo"

    todo = ErrorClass(Todo, label='TODO', isfailure=False)

def contains_word(word, bytestring_):
    """
    Checks that a bytestring contains a given word. len(bytestring) should be
    a multiple of len(word).

    >>> contains_word("abcd", "abcd"*5)
    True

    >>> contains_word("ab", "ba"*5)
    False

    >>> contains_word("ab", "ab"*5+"a")
    Traceback (most recent call last):
    ...
    AssertionError: len(bytestring_) not multiple of len(word)
    """
    n = len(word)
    assert len(bytestring_)%n == 0, "len(bytestring_) not multiple of len(word)"
    chunks = [bytestring_[i:i+n] for i in xrange(0, len(bytestring_), n)]
    return word in chunks

def pixel2channels(pixel):
    alpha = (pixel >> 24) & 0xff
    red = pixel & 0xff
    green = (pixel >> 8) & 0xff
    blue = (pixel >> 16) & 0xff
    return red,green,blue,alpha

def pixel2rgba(pixel):
    return 'rgba(%s,%s,%s,%s)' % pixel2channels(pixel)

def get_unique_colors(im):
    pixels = []
    for x in range(im.width()):
        for y in range(im.height()):
            pixel = im.get_pixel(x,y)
            if pixel not in pixels:
                 pixels.append(pixel)
    pixels = sorted(pixels)
    return map(pixel2rgba,pixels)

def run_all(iterable):
    failed = 0
    for test in iterable:
        try:
            test()
            sys.stderr.write("\x1b[32m✓ \x1b[m" + test.__name__ + "\x1b[m\n")
        except:
            exc_type, exc_value, exc_tb = sys.exc_info()
            failed += 1
            sys.stderr.write("\x1b[31m✘ \x1b[m" + test.__name__ + "\x1b[m\n")
            for mline in traceback.format_exception_only(exc_type, exc_value):
                for line in mline.rstrip().split("\n"):
                    sys.stderr.write("  \x1b[31m" + line + "\x1b[m\n")
            sys.stderr.write("  Traceback:\n")
            for mline in traceback.format_tb(exc_tb):
                for line in mline.rstrip().split("\n"):
                    if not 'utilities.py' in line and not 'trivial.py' in line and not line.strip() == 'test()':
                        sys.stderr.write("  " + line + "\n")
        sys.stderr.flush()
    return failed

def side_by_side_image(left_im, right_im):
    width = left_im.width() + 1 + right_im.width()
    height = max(left_im.height(), right_im.height())
    im = mapnik.Image(width, height)
<<<<<<< HEAD
    im.composite(left_im,mapnik.CompositeOp.src_over,1.0,0,0)
    if width > 80:
       im.composite(mapnik.Image.open(HERE+'/images/expected.png'),mapnik.CompositeOp.difference,1.0,0,0)
    im.composite(right_im,mapnik.CompositeOp.src_over,1.0,left_im.width() + 1, 0)
    if width > 80:
       im.composite(mapnik.Image.open(HERE+'/images/actual.png'),mapnik.CompositeOp.difference,1.0,left_im.width() + 1, 0)
    return im
=======
    im.blend(0, 0, left_im, 1.0)
    im.blend(left_im.width() + 1, 0, right_im, 1.0)
    return im

def assert_box2d_almost_equal(a, b, msg=None):
    msg = msg or ("%r != %r" % (a, b))
    assert_almost_equal(a.minx, b.minx, msg=msg)
    assert_almost_equal(a.maxx, b.maxx, msg=msg)
    assert_almost_equal(a.miny, b.miny, msg=msg)
    assert_almost_equal(a.maxy, b.maxy, msg=msg)
>>>>>>> 93f67f9b
<|MERGE_RESOLUTION|>--- conflicted
+++ resolved
@@ -86,7 +86,6 @@
     width = left_im.width() + 1 + right_im.width()
     height = max(left_im.height(), right_im.height())
     im = mapnik.Image(width, height)
-<<<<<<< HEAD
     im.composite(left_im,mapnik.CompositeOp.src_over,1.0,0,0)
     if width > 80:
        im.composite(mapnik.Image.open(HERE+'/images/expected.png'),mapnik.CompositeOp.difference,1.0,0,0)
@@ -94,15 +93,10 @@
     if width > 80:
        im.composite(mapnik.Image.open(HERE+'/images/actual.png'),mapnik.CompositeOp.difference,1.0,left_im.width() + 1, 0)
     return im
-=======
-    im.blend(0, 0, left_im, 1.0)
-    im.blend(left_im.width() + 1, 0, right_im, 1.0)
-    return im
 
 def assert_box2d_almost_equal(a, b, msg=None):
     msg = msg or ("%r != %r" % (a, b))
     assert_almost_equal(a.minx, b.minx, msg=msg)
     assert_almost_equal(a.maxx, b.maxx, msg=msg)
     assert_almost_equal(a.miny, b.miny, msg=msg)
-    assert_almost_equal(a.maxy, b.maxy, msg=msg)
->>>>>>> 93f67f9b
+    assert_almost_equal(a.maxy, b.maxy, msg=msg)
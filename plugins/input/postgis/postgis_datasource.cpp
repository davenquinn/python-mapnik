/*****************************************************************************
 *
 * This file is part of Mapnik (c++ mapping toolkit)
 *
 * Copyright (C) 2011 Artem Pavlenko
 *
 * This library is free software; you can redistribute it and/or
 * modify it under the terms of the GNU Lesser General Public
 * License as published by the Free Software Foundation; either
 * version 2.1 of the License, or (at your option) any later version.
 *
 * This library is distributed in the hope that it will be useful,
 * but WITHOUT ANY WARRANTY; without even the implied warranty of
 * MERCHANTABILITY or FITNESS FOR A PARTICULAR PURPOSE.  See the GNU
 * Lesser General Public License for more details.
 *
 * You should have received a copy of the GNU Lesser General Public
 * License along with this library; if not, write to the Free Software
 * Foundation, Inc., 51 Franklin St, Fifth Floor, Boston, MA  02110-1301  USA
 *
 *****************************************************************************/

#include "connection_manager.hpp"
#include "postgis_datasource.hpp"
#include "postgis_featureset.hpp"
#include "asyncresultset.hpp"


// mapnik
#include <mapnik/debug.hpp>
#include <mapnik/global.hpp>
#include <mapnik/boolean.hpp>
#include <mapnik/sql_utils.hpp>
#include <mapnik/util/conversions.hpp>
#include <mapnik/timer.hpp>
#include <mapnik/value_types.hpp>

// boost
#include <boost/algorithm/string.hpp>
#include <boost/tokenizer.hpp>
#include <boost/make_shared.hpp>

// stl
#include <string>
#include <algorithm>
#include <set>
#include <sstream>
#include <iomanip>

DATASOURCE_PLUGIN(postgis_datasource)

const double postgis_datasource::FMAX = std::numeric_limits<double>::max();
const std::string postgis_datasource::GEOMETRY_COLUMNS = "geometry_columns";
const std::string postgis_datasource::SPATIAL_REF_SYS = "spatial_ref_system";

using std::shared_ptr;
using mapnik::attribute_descriptor;

postgis_datasource::postgis_datasource(parameters const& params)
    : datasource(params),
      table_(*params.get<std::string>("table", "")),
      schema_(""),
      geometry_table_(*params.get<std::string>("geometry_table", "")),
      geometry_field_(*params.get<std::string>("geometry_field", "")),
      key_field_(*params.get<std::string>("key_field", "")),
      cursor_fetch_size_(*params.get<mapnik::value_integer>("cursor_size", 0)),
      row_limit_(*params.get<int>("row_limit", 0)),
      type_(datasource::Vector),
      srid_(*params.get<int>("srid", 0)),
      extent_initialized_(false),
      simplify_geometries_(false),
      desc_(*params.get<std::string>("type"), "utf-8"),
      creator_(params.get<std::string>("host"),
             params.get<std::string>("port"),
             params.get<std::string>("dbname"),
             params.get<std::string>("user"),
             params.get<std::string>("password"),
             params.get<std::string>("connect_timeout", "4")),
      bbox_token_("!bbox!"),
      scale_denom_token_("!scale_denominator!"),
      pixel_width_token_("!pixel_width!"),
      pixel_height_token_("!pixel_height!"),
      pool_max_size_(*params_.get<int>("max_size", 10)),
      persist_connection_(*params.get<mapnik::boolean>("persist_connection", true)),
      extent_from_subquery_(*params.get<mapnik::boolean>("extent_from_subquery", false)),
      max_async_connections_(*params_.get<int>("max_async_connection", 1)),
      asynchronous_request_(false),
      // params below are for testing purposes only and may be removed at any time
      intersect_min_scale_(*params.get<int>("intersect_min_scale", 0)),
      intersect_max_scale_(*params.get<int>("intersect_max_scale", 0))
{
#ifdef MAPNIK_STATS
    mapnik::progress_timer __stats__(std::clog, "postgis_datasource::init");
#endif
    if (table_.empty())
    {
        throw mapnik::datasource_exception("Postgis Plugin: missing <table> parameter");
    }

    boost::optional<std::string> ext = params.get<std::string>("extent");
    if (ext && !ext->empty())
    {
        extent_initialized_ = extent_.from_string(*ext);
    }

    // NOTE: In multithread environment, pool_max_size_ should be
    // max_async_connections_ * num_threads
    if(max_async_connections_ > 1)
    {
        if(max_async_connections_ > pool_max_size_)
        {
            std::ostringstream err;
            err << "PostGIS Plugin: Error: 'max_async_connections ("
                << max_async_connections_ << ") must be <= max_size(" << pool_max_size_ << ")";
            throw mapnik::datasource_exception(err.str());
        }
        asynchronous_request_ = true;
    }

    boost::optional<int> initial_size = params.get<int>("initial_size", 1);
    boost::optional<mapnik::boolean> autodetect_key_field = params.get<mapnik::boolean>("autodetect_key_field", false);
    boost::optional<mapnik::boolean> estimate_extent = params.get<mapnik::boolean>("estimate_extent", false);
    estimate_extent_ = estimate_extent && *estimate_extent;
    boost::optional<mapnik::boolean> simplify_opt = params.get<mapnik::boolean>("simplify_geometries", false);
    simplify_geometries_ = simplify_opt && *simplify_opt;

    ConnectionManager::instance().registerPool(creator_, *initial_size, pool_max_size_);
    CnxPool_ptr pool = ConnectionManager::instance().getPool(creator_.id());
    if (pool)
    {
        shared_ptr<Connection> conn = pool->borrowObject();
        if (!conn) return;

        if (conn->isOK())
        {

            desc_.set_encoding(conn->client_encoding());

            if (geometry_table_.empty())
            {
                geometry_table_ = mapnik::sql_utils::table_from_sql(table_);
            }

            std::string::size_type idx = geometry_table_.find_last_of('.');
            if (idx != std::string::npos)
            {
                schema_ = geometry_table_.substr(0, idx);
                geometry_table_ = geometry_table_.substr(idx + 1);
            }
            else
            {
                geometry_table_ = geometry_table_.substr(0);
            }

            // If we do not know both the geometry_field and the srid
            // then first attempt to fetch the geometry name from a geometry_columns entry.
            // This will return no records if we are querying a bogus table returned
            // from the simplistic table parsing in table_from_sql() or if
            // the table parameter references a table, view, or subselect not
            // registered in the geometry columns.
            geometryColumn_ = geometry_field_;
            if (geometryColumn_.empty() || srid_ == 0)
            {
#ifdef MAPNIK_STATS
                mapnik::progress_timer __stats2__(std::clog, "postgis_datasource::init(get_srid_and_geometry_column)");
#endif
                std::ostringstream s;

                try
                {
                    s << "SELECT f_geometry_column, srid FROM "
                      << GEOMETRY_COLUMNS <<" WHERE f_table_name='"
                      << mapnik::sql_utils::unquote_double(geometry_table_)
                      << "'";
                    if (! schema_.empty())
                    {
                        s << " AND f_table_schema='"
                          << mapnik::sql_utils::unquote_double(schema_)
                          << "'";
                    }
                    if (! geometry_field_.empty())
                    {
                        s << " AND f_geometry_column='"
                          << mapnik::sql_utils::unquote_double(geometry_field_)
                          << "'";
                    }
                    shared_ptr<ResultSet> rs = conn->executeQuery(s.str());
                    if (rs->next())
                    {
                        geometryColumn_ = rs->getValue("f_geometry_column");
                        if (srid_ == 0)
                        {
                            const char* srid_c = rs->getValue("srid");
                            if (srid_c != NULL)
                            {
                                int result = 0;
                                const char * end = srid_c + std::strlen(srid_c);
                                if (mapnik::util::string2int(srid_c, end, result))
                                {
                                    srid_ = result;
                                }
                            }
                        }
                    }
                    rs->close();
                }
                catch (mapnik::datasource_exception const& ex) {
                    // let this pass on query error and use the fallback below
                    MAPNIK_LOG_WARN(postgis) << "postgis_datasource: metadata query failed: " << ex.what();
                }

                // If we still do not know the srid then we can try to fetch
                // it from the 'table_' parameter, which should work even if it is
                // a subselect as long as we know the geometry_field to query
                if (! geometryColumn_.empty() && srid_ <= 0)
                {
                    s.str("");

                    s << "SELECT ST_SRID(\"" << geometryColumn_ << "\") AS srid FROM "
                      << populate_tokens(table_) << " WHERE \"" << geometryColumn_ << "\" IS NOT NULL LIMIT 1;";

                    shared_ptr<ResultSet> rs = conn->executeQuery(s.str());
                    if (rs->next())
                    {
                        const char* srid_c = rs->getValue("srid");
                        if (srid_c != NULL)
                        {
                            int result = 0;
                            const char * end = srid_c + std::strlen(srid_c);
                            if (mapnik::util::string2int(srid_c, end, result))
                            {
                                srid_ = result;
                            }
                        }
                    }
                    rs->close();
                }
            }

            // detect primary key
            if (*autodetect_key_field && key_field_.empty())
            {
#ifdef MAPNIK_STATS
                mapnik::progress_timer __stats2__(std::clog, "postgis_datasource::bind(get_primary_key)");
#endif

                std::ostringstream s;
                s << "SELECT a.attname, a.attnum, t.typname, t.typname in ('int2','int4','int8') "
                    "AS is_int FROM pg_class c, pg_attribute a, pg_type t, pg_namespace n, pg_index i "
                    "WHERE a.attnum > 0 AND a.attrelid = c.oid "
                    "AND a.atttypid = t.oid AND c.relnamespace = n.oid "
                    "AND c.oid = i.indrelid AND i.indisprimary = 't' "
                    "AND t.typname !~ '^geom' AND c.relname ="
                  << " '" << mapnik::sql_utils::unquote_double(geometry_table_) << "' "
                    //"AND a.attnum = ANY (i.indkey) " // postgres >= 8.1
                  << "AND (i.indkey[0]=a.attnum OR i.indkey[1]=a.attnum OR i.indkey[2]=a.attnum "
                    "OR i.indkey[3]=a.attnum OR i.indkey[4]=a.attnum OR i.indkey[5]=a.attnum "
                    "OR i.indkey[6]=a.attnum OR i.indkey[7]=a.attnum OR i.indkey[8]=a.attnum "
                    "OR i.indkey[9]=a.attnum) ";
                if (! schema_.empty())
                {
                    s << "AND n.nspname='"
                      << mapnik::sql_utils::unquote_double(schema_)
                      << "' ";
                }
                s << "ORDER BY a.attnum";

                shared_ptr<ResultSet> rs_key = conn->executeQuery(s.str());
                if (rs_key->next())
                {
                    unsigned int result_rows = rs_key->size();
                    if (result_rows == 1)
                    {
                        bool is_int = (std::string(rs_key->getValue(3)) == "t");
                        if (is_int)
                        {
                            const char* key_field_string = rs_key->getValue(0);
                            if (key_field_string)
                            {
                                key_field_ = std::string(key_field_string);

                                MAPNIK_LOG_DEBUG(postgis) << "postgis_datasource: auto-detected key field of '"
                                                          << key_field_ << "' on table '" << geometry_table_ << "'";
                            }
                        }
                        else
                        {
                            // throw for cases like a numeric primary key, which is invalid
                            // as it should be floating point (int numerics are useless)
                            std::ostringstream err;
                            err << "PostGIS Plugin: Error: '"
                                << rs_key->getValue(0)
                                << "' on table '"
                                << geometry_table_
                                << "' is not a valid integer primary key field\n";
                            throw mapnik::datasource_exception(err.str());
                        }
                    }
                    else if (result_rows > 1)
                    {
                        std::ostringstream err;
                        err << "PostGIS Plugin: Error: '"
                            << "multi column primary key detected but is not supported";
                        throw mapnik::datasource_exception(err.str());
                    }
                }
                rs_key->close();
            }

            // if a globally unique key field/primary key is required
            // but still not known at this point, then throw
            if (*autodetect_key_field && key_field_.empty())
            {
                throw mapnik::datasource_exception(std::string("PostGIS Plugin: Error: primary key required")
                                                   + " but could not be detected for table '" +
                                                   geometry_table_ + "', please supply 'key_field' option to specify field to use for primary key");
            }

            if (srid_ == 0)
            {
                srid_ = -1;

                MAPNIK_LOG_DEBUG(postgis) << "postgis_datasource: Table " << table_ << " is using SRID=" << srid_;
            }

            // At this point the geometry_field may still not be known
            // but we'll catch that where more useful...
            MAPNIK_LOG_DEBUG(postgis) << "postgis_datasource: Using SRID=" << srid_;
            MAPNIK_LOG_DEBUG(postgis) << "postgis_datasource: Using geometry_column=" << geometryColumn_;

            // collect attribute desc
#ifdef MAPNIK_STATS
            mapnik::progress_timer __stats2__(std::clog, "postgis_datasource::bind(get_column_description)");
#endif

            std::ostringstream s;
            s << "SELECT * FROM " << populate_tokens(table_) << " LIMIT 0";

            shared_ptr<ResultSet> rs = conn->executeQuery(s.str());
            int count = rs->getNumFields();
            bool found_key_field = false;
            for (int i = 0; i < count; ++i)
            {
                std::string fld_name = rs->getFieldName(i);
                int type_oid = rs->getTypeOID(i);

                // validate type of key_field
                if (! found_key_field && ! key_field_.empty() && fld_name == key_field_)
                {
                    if (type_oid == 20 || type_oid == 21 || type_oid == 23)
                    {
                        found_key_field = true;
                        desc_.add_descriptor(attribute_descriptor(fld_name, mapnik::Integer));
                    }
                    else
                    {
                        std::ostringstream error_s;
                        error_s << "invalid type '";

                        std::ostringstream type_s;
                        type_s << "SELECT oid, typname FROM pg_type WHERE oid = " << type_oid;

                        shared_ptr<ResultSet> rs_oid = conn->executeQuery(type_s.str());
                        if (rs_oid->next())
                        {
                            error_s << rs_oid->getValue("typname")
                                    << "' (oid:" << rs_oid->getValue("oid") << ")";
                        }
                        else
                        {
                            error_s << "oid:" << type_oid << "'";
                        }

                        rs_oid->close();
                        error_s << " for key_field '" << fld_name << "' - "
                                << "must be an integer primary key";

                        rs->close();
                        throw mapnik::datasource_exception(error_s.str());
                    }
                }
                else
                {
                    switch (type_oid)
                    {
                    case 16:    // bool
                        desc_.add_descriptor(attribute_descriptor(fld_name, mapnik::Boolean));
                        break;
                    case 20:    // int8
                    case 21:    // int2
                    case 23:    // int4
                        desc_.add_descriptor(attribute_descriptor(fld_name, mapnik::Integer));
                        break;
                    case 700:   // float4
                    case 701:   // float8
                    case 1700:  // numeric
                        desc_.add_descriptor(attribute_descriptor(fld_name, mapnik::Double));
                        break;
                    case 1042:  // bpchar
                    case 1043:  // varchar
                    case 25:    // text
                    case 705:   // literal
                        desc_.add_descriptor(attribute_descriptor(fld_name, mapnik::String));
                        break;
                    default: // should not get here
#ifdef MAPNIK_LOG
                        s.str("");
                        s << "SELECT oid, typname FROM pg_type WHERE oid = " << type_oid;

                        shared_ptr<ResultSet> rs_oid = conn->executeQuery(s.str());
                        if (rs_oid->next())
                        {
                            std::string typname(rs_oid->getValue("typname"));
                            if (typname != "geometry")
                            {
                                MAPNIK_LOG_WARN(postgis) << "postgis_datasource: Unknown type=" << typname
                                                         << " (oid:" << rs_oid->getValue("oid") << ")";
                            }
                        }
                        else
                        {
                            MAPNIK_LOG_WARN(postgis) << "postgis_datasource: Unknown type_oid=" << type_oid;
                        }
                        rs_oid->close();
#endif
                        break;
                    }
                }
            }

            rs->close();

        }

        // Close explicitly the connection so we can 'fork()' without sharing open connections
        conn->close();

    }
}

postgis_datasource::~postgis_datasource()
{
    if (! persist_connection_)
    {
        CnxPool_ptr pool = ConnectionManager::instance().getPool(creator_.id());
        if (pool)
        {
            shared_ptr<Connection> conn = pool->borrowObject();
            if (conn)
            {
                conn->close();
            }
        }
    }
}

const char * postgis_datasource::name()
{
    return "postgis";
}

mapnik::datasource::datasource_t postgis_datasource::type() const
{
    return type_;
}

layer_descriptor postgis_datasource::get_descriptor() const
{
    return desc_;
}

std::string postgis_datasource::sql_bbox(box2d<double> const& env) const
{
    std::ostringstream b;

    if (srid_ > 0)
    {
        b << "ST_SetSRID(";
    }

    b << "'BOX3D(";
    b << std::setprecision(16);
    b << env.minx() << " " << env.miny() << ",";
    b << env.maxx() << " " << env.maxy() << ")'::box3d";

    if (srid_ > 0)
    {
        b << ", " << srid_ << ")";
    }

    return b.str();
}

std::string postgis_datasource::populate_tokens(std::string const& sql) const
{
    std::string populated_sql = sql;

    if (boost::algorithm::icontains(sql, bbox_token_))
    {
        box2d<double> max_env(-1.0 * FMAX, -1.0 * FMAX, FMAX, FMAX);
        const std::string max_box = sql_bbox(max_env);
        boost::algorithm::replace_all(populated_sql, bbox_token_, max_box);
    }

    if (boost::algorithm::icontains(sql, scale_denom_token_))
    {
        std::ostringstream ss;
        ss << FMAX;
        boost::algorithm::replace_all(populated_sql, scale_denom_token_, ss.str());
    }

    if (boost::algorithm::icontains(sql, pixel_width_token_))
    {
        std::ostringstream ss;
        ss << 0;
        boost::algorithm::replace_all(populated_sql, pixel_width_token_, ss.str());
    }

    if (boost::algorithm::icontains(sql, pixel_height_token_))
    {
        std::ostringstream ss;
        ss << 0;
        boost::algorithm::replace_all(populated_sql, pixel_height_token_, ss.str());
    }

    return populated_sql;
}

std::string postgis_datasource::populate_tokens(std::string const& sql, double scale_denom, box2d<double> const& env, double pixel_width, double pixel_height) const
{
    std::string populated_sql = sql;
    std::string box = sql_bbox(env);

    if (boost::algorithm::icontains(populated_sql, scale_denom_token_))
    {
        std::ostringstream ss;
        ss << scale_denom;
        boost::algorithm::replace_all(populated_sql, scale_denom_token_, ss.str());
    }

    if (boost::algorithm::icontains(sql, pixel_width_token_))
    {
        std::ostringstream ss;
        ss << pixel_width;
        boost::algorithm::replace_all(populated_sql, pixel_width_token_, ss.str());
    }

    if (boost::algorithm::icontains(sql, pixel_height_token_))
    {
        std::ostringstream ss;
        ss << pixel_height;
        boost::algorithm::replace_all(populated_sql, pixel_height_token_, ss.str());
    }

    if (boost::algorithm::icontains(populated_sql, bbox_token_))
    {
        boost::algorithm::replace_all(populated_sql, bbox_token_, box);
        return populated_sql;
    }
    else
    {
        std::ostringstream s;

        if (intersect_min_scale_ > 0 && (scale_denom <= intersect_min_scale_))
        {
            s << " WHERE ST_Intersects(\"" << geometryColumn_ << "\"," << box << ")";
        }
        else if (intersect_max_scale_ > 0 && (scale_denom >= intersect_max_scale_))
        {
            // do no bbox restriction
        }
        else
        {
            s << " WHERE \"" << geometryColumn_ << "\" && " << box;
        }

        return populated_sql + s.str();
    }
}


<<<<<<< HEAD
std::shared_ptr<IResultSet> postgis_datasource::get_resultset(std::shared_ptr<Connection> const &conn, std::string const& sql) const
=======
boost::shared_ptr<IResultSet> postgis_datasource::get_resultset(boost::shared_ptr<Connection> &conn, std::string const& sql, CnxPool_ptr const& pool, processor_context_ptr ctx) const
>>>>>>> e85cddaa
{

    if (!ctx)
    {
        // ! asynchronous_request_
        if (cursor_fetch_size_ > 0)
        {
            // cursor
            std::ostringstream csql;
            std::string cursor_name = conn->new_cursor_name();

            csql << "DECLARE " << cursor_name << " BINARY INSENSITIVE NO SCROLL CURSOR WITH HOLD FOR " << sql << " FOR READ ONLY";

            if (! conn->execute(csql.str()))
            {
                // TODO - better error
                throw mapnik::datasource_exception("Postgis Plugin: error creating cursor for data select." );
            }

            return boost::make_shared<CursorResultSet>(conn, cursor_name, cursor_fetch_size_);

        }
        else
        {
            // no cursor
            return conn->executeQuery(sql, 1);
        }
    }
    else
    {   // asynchronous requests

<<<<<<< HEAD
        return std::make_shared<CursorResultSet>(conn, cursor_name, cursor_fetch_size_);
=======
        boost::shared_ptr<postgis_processor_context> pgis_ctxt = boost::static_pointer_cast<postgis_processor_context>(ctx);
        if (conn)
        {
            // lauch async req & create asyncresult with conn
            conn->executeAsyncQuery(sql, 1);
            return boost::make_shared<AsyncResultSet>(pgis_ctxt, pool, conn, sql);
        }
        else
        {
            // create asyncresult  with  null connection
            boost::shared_ptr<AsyncResultSet> res = boost::make_shared<AsyncResultSet>(pgis_ctxt, pool,  conn, sql);
            pgis_ctxt->add_request(res);
            return res;
        }
    }
}
>>>>>>> e85cddaa

processor_context_ptr postgis_datasource::get_context(feature_style_context_map & ctx) const
{
    if (!asynchronous_request_)
    {
        return processor_context_ptr();
    }

    std::string ds_name(name());
    feature_style_context_map::const_iterator itr = ctx.find(ds_name);
    if (itr != ctx.end())
    {
        return itr->second;
    }
    else
    {
        return ctx.insert(std::make_pair(ds_name,boost::make_shared<postgis_processor_context>())).first->second;
    }
}

featureset_ptr postgis_datasource::features(query const& q) const
{
    // if the driver is in asynchronous mode, return the appropriate fetaures
    if (asynchronous_request_ )
    {
        return features_with_context(q,boost::make_shared<postgis_processor_context>());
    }
    else
    {
        return features_with_context(q);
    }
}

featureset_ptr postgis_datasource::features_with_context(query const& q,processor_context_ptr proc_ctx) const
{

#ifdef MAPNIK_STATS
    mapnik::progress_timer __stats__(std::clog, "postgis_datasource::features_with_context");
#endif


    box2d<double> const& box = q.get_bbox();
    double scale_denom = q.scale_denominator();

    CnxPool_ptr pool = ConnectionManager::instance().getPool(creator_.id());

    if (pool)
    {
        shared_ptr<Connection> conn;

        if ( asynchronous_request_ )
        {
            // limit use to num_async_request_ => if reached don't borrow the last connexion object
            boost::shared_ptr<postgis_processor_context> pgis_ctxt = boost::static_pointer_cast<postgis_processor_context>(proc_ctx);
            if ( pgis_ctxt->num_async_requests_ < max_async_connections_ )
            {
                conn = pool->borrowObject();
                pgis_ctxt->num_async_requests_++;
            }
        }
        else
        {
            // Always get a connection in synchronous mode
            conn = pool->borrowObject();
            if(!conn )
            {
                throw mapnik::datasource_exception("Postgis Plugin: Null connection");
            }
        }


        if (geometryColumn_.empty())
        {
            std::ostringstream s_error;
            s_error << "PostGIS: geometry name lookup failed for table '";

            if (! schema_.empty())
            {
                s_error << schema_ << ".";
            }
            s_error << geometry_table_
                    << "'. Please manually provide the 'geometry_field' parameter or add an entry "
                    << "in the geometry_columns for '";

            if (! schema_.empty())
            {
                s_error << schema_ << ".";
            }
            s_error << geometry_table_ << "'.";

            throw mapnik::datasource_exception(s_error.str());
        }

        std::ostringstream s;

        const double px_gw = 1.0 / boost::get<0>(q.resolution());
        const double px_gh = 1.0 / boost::get<1>(q.resolution());

        s << "SELECT ST_AsBinary(";

        if (simplify_geometries_) {
          s << "ST_Simplify(";
        }

        s << "\"" << geometryColumn_ << "\"";

<<<<<<< HEAD
            mapnik::context_ptr ctx = std::make_shared<mapnik::context_type>();
            std::set<std::string> const& props = q.property_names();
            std::set<std::string>::const_iterator pos = props.begin();
            std::set<std::string>::const_iterator end = props.end();
=======
        if (simplify_geometries_) {
          // 1/20 of pixel seems to be a good compromise to avoid
          // drop of collapsed polygons.
          // See https://github.com/mapnik/mapnik/issues/1639
          const double tolerance = std::min(px_gw, px_gh) / 2.0;
          s << ", " << tolerance << ")";
        }
>>>>>>> e85cddaa

        s << ") AS geom";

        mapnik::context_ptr ctx = boost::make_shared<mapnik::context_type>();
        std::set<std::string> const& props = q.property_names();
        std::set<std::string>::const_iterator pos = props.begin();
        std::set<std::string>::const_iterator end = props.end();

        if (! key_field_.empty())
        {
            mapnik::sql_utils::quote_attr(s, key_field_);
            ctx->push(key_field_);

            for (; pos != end; ++pos)
            {
                if (*pos != key_field_)
                {
                    mapnik::sql_utils::quote_attr(s, *pos);
                    ctx->push(*pos);
                }
            }
<<<<<<< HEAD

            std::string table_with_bbox = populate_tokens(table_, scale_denom, box, px_gw, px_gh);

            s << " FROM " << table_with_bbox;

            if (row_limit_ > 0)
            {
                s << " LIMIT " << row_limit_;
            }

            std::shared_ptr<IResultSet> rs = get_resultset(conn, s.str());
            return std::make_shared<postgis_featureset>(rs, ctx, desc_.get_encoding(), !key_field_.empty());
=======
>>>>>>> e85cddaa
        }
        else
        {
            for (; pos != end; ++pos)
            {
                mapnik::sql_utils::quote_attr(s, *pos);
                ctx->push(*pos);
            }
        }

        std::string table_with_bbox = populate_tokens(table_, scale_denom, box, px_gw, px_gh);

        s << " FROM " << table_with_bbox;

        if (row_limit_ > 0)
        {
            s << " LIMIT " << row_limit_;
        }

        boost::shared_ptr<IResultSet> rs = get_resultset(conn, s.str(), pool, proc_ctx);
        return boost::make_shared<postgis_featureset>(rs, ctx, desc_.get_encoding(), !key_field_.empty());

    }

    return featureset_ptr();
}


featureset_ptr postgis_datasource::features_at_point(coord2d const& pt, double tol) const
{
#ifdef MAPNIK_STATS
    mapnik::progress_timer __stats__(std::clog, "postgis_datasource::features_at_point");
#endif
    CnxPool_ptr pool = ConnectionManager::instance().getPool(creator_.id());
    if (pool)
    {
        shared_ptr<Connection> conn = pool->borrowObject();
        if (!conn) return featureset_ptr();

        if (conn->isOK())
        {
            if (geometryColumn_.empty())
            {
                std::ostringstream s_error;
                s_error << "PostGIS: geometry name lookup failed for table '";

                if (! schema_.empty())
                {
                    s_error << schema_ << ".";
                }
                s_error << geometry_table_
                        << "'. Please manually provide the 'geometry_field' parameter or add an entry "
                        << "in the geometry_columns for '";

                if (! schema_.empty())
                {
                    s_error << schema_ << ".";
                }
                s_error << geometry_table_ << "'.";

                throw mapnik::datasource_exception(s_error.str());
            }

            std::ostringstream s;
            s << "SELECT ST_AsBinary(\"" << geometryColumn_ << "\") AS geom";

            mapnik::context_ptr ctx = std::make_shared<mapnik::context_type>();
            std::vector<attribute_descriptor>::const_iterator itr = desc_.get_descriptors().begin();
            std::vector<attribute_descriptor>::const_iterator end = desc_.get_descriptors().end();

            if (! key_field_.empty())
            {
                mapnik::sql_utils::quote_attr(s, key_field_);
                ctx->push(key_field_);
                for (; itr != end; ++itr)
                {
                    if (itr->get_name() != key_field_)
                    {
                        mapnik::sql_utils::quote_attr(s, itr->get_name());
                        ctx->push(itr->get_name());
                    }
                }
            }
            else
            {
                for (; itr != end; ++itr)
                {
                    mapnik::sql_utils::quote_attr(s, itr->get_name());
                    ctx->push(itr->get_name());
                }
            }

            box2d<double> box(pt.x - tol, pt.y - tol, pt.x + tol, pt.y + tol);
            std::string table_with_bbox = populate_tokens(table_, FMAX, box, 0, 0);

            s << " FROM " << table_with_bbox;

            if (row_limit_ > 0)
            {
                s << " LIMIT " << row_limit_;
            }

<<<<<<< HEAD
            std::shared_ptr<IResultSet> rs = get_resultset(conn, s.str());
            return std::make_shared<postgis_featureset>(rs, ctx, desc_.get_encoding(), !key_field_.empty());
=======
            boost::shared_ptr<IResultSet> rs = get_resultset(conn, s.str(), pool);
            return boost::make_shared<postgis_featureset>(rs, ctx, desc_.get_encoding(), !key_field_.empty());
>>>>>>> e85cddaa
        }
    }

    return featureset_ptr();
}

box2d<double> postgis_datasource::envelope() const
{
    if (extent_initialized_)
    {
        return extent_;
    }

    CnxPool_ptr pool = ConnectionManager::instance().getPool(creator_.id());
    if (pool)
    {
        shared_ptr<Connection> conn = pool->borrowObject();
        if (!conn) return extent_;
        if (conn->isOK())
        {
            std::ostringstream s;

            if (geometryColumn_.empty())
            {
                std::ostringstream s_error;
                s_error << "PostGIS: unable to query the layer extent of table '";

                if (! schema_.empty())
                {
                    s_error << schema_ << ".";
                }
                s_error << geometry_table_ << "' because we cannot determine the geometry field name."
                        << "\nPlease provide either an 'extent' parameter to skip this query, "
                        << "a 'geometry_field' and/or 'geometry_table' parameter, or add a "
                        << "record to the 'geometry_columns' for your table.";

                throw mapnik::datasource_exception("Postgis Plugin: " + s_error.str());
            }

            if (estimate_extent_)
            {
                s << "SELECT ST_XMin(ext),ST_YMin(ext),ST_XMax(ext),ST_YMax(ext)"
                  << " FROM (SELECT ST_Estimated_Extent('";

                if (! schema_.empty())
                {
                    s << mapnik::sql_utils::unquote_double(schema_) << "','";
                }

                s << mapnik::sql_utils::unquote_double(geometry_table_) << "','"
                  << mapnik::sql_utils::unquote_double(geometryColumn_) << "') as ext) as tmp";
            }
            else
            {
                s << "SELECT ST_XMin(ext),ST_YMin(ext),ST_XMax(ext),ST_YMax(ext)"
                  << " FROM (SELECT ST_Extent(" <<geometryColumn_<< ") as ext from ";

                if (extent_from_subquery_)
                {
                    // if a subselect limits records then calculating the extent upon the
                    // subquery will be faster and the bounds will be more accurate
                    s << populate_tokens(table_) << ") as tmp";
                }
                else
                {
                    if (! schema_.empty())
                    {
                        s << schema_ << ".";
                    }

                    // but if the subquery does not limit records then querying the
                    // actual table will be faster as indexes can be used
                    s << geometry_table_ << ") as tmp";
                }
            }

            shared_ptr<ResultSet> rs = conn->executeQuery(s.str());
            if (rs->next() && ! rs->isNull(0))
            {
                double lox, loy, hix, hiy;
                if (mapnik::util::string2double(rs->getValue(0), lox) &&
                    mapnik::util::string2double(rs->getValue(1), loy) &&
                    mapnik::util::string2double(rs->getValue(2), hix) &&
                    mapnik::util::string2double(rs->getValue(3), hiy))
                {
                    extent_.init(lox, loy, hix, hiy);
                    extent_initialized_ = true;
                }
                else
                {
                    MAPNIK_LOG_DEBUG(postgis) << "postgis_datasource: Could not determine extent from query: " << s.str();
                }
            }
            rs->close();
        }
    }

    return extent_;
}

boost::optional<mapnik::datasource::geometry_t> postgis_datasource::get_geometry_type() const
{
    boost::optional<mapnik::datasource::geometry_t> result;

    CnxPool_ptr pool = ConnectionManager::instance().getPool(creator_.id());
    if (pool)
    {
        shared_ptr<Connection> conn = pool->borrowObject();
        if (!conn) return result;
        if (conn->isOK())
        {
            std::ostringstream s;
            std::string g_type;
            try
            {
                s << "SELECT lower(type) as type FROM "
                  << GEOMETRY_COLUMNS <<" WHERE f_table_name='"
                  << mapnik::sql_utils::unquote_double(geometry_table_)
                  << "'";
                if (! schema_.empty())
                {
                    s << " AND f_table_schema='"
                      << mapnik::sql_utils::unquote_double(schema_)
                      << "'";
                }
                if (! geometry_field_.empty())
                {
                    s << " AND f_geometry_column='"
                      << mapnik::sql_utils::unquote_double(geometry_field_)
                      << "'";
                }
                shared_ptr<ResultSet> rs = conn->executeQuery(s.str());
                if (rs->next())
                {
                    g_type = rs->getValue("type");
                    if (boost::algorithm::contains(g_type, "line"))
                    {
                        result.reset(mapnik::datasource::LineString);
                        return result;
                    }
                    else if (boost::algorithm::contains(g_type, "point"))
                    {
                        result.reset(mapnik::datasource::Point);
                        return result;
                    }
                    else if (boost::algorithm::contains(g_type, "polygon"))
                    {
                        result.reset(mapnik::datasource::Polygon);
                        return result;
                    }
                    else // geometry
                    {
                        result.reset(mapnik::datasource::Collection);
                        return result;
                    }
                }
            }
            catch (mapnik::datasource_exception const& ex) {
                // let this pass on query error and use the fallback below
                MAPNIK_LOG_WARN(postgis) << "postgis_datasource: metadata query failed: " << ex.what();
            }

            // fallback to querying first several features
            if (g_type.empty() && ! geometryColumn_.empty())
            {
                s.str("");

                std::string prev_type("");

                s << "SELECT ST_GeometryType(\""
                  << geometryColumn_ << "\") AS geom"
                  << " FROM " << populate_tokens(table_);

                if (row_limit_ > 0 && row_limit_ < 5)
                {
                    s << " LIMIT " << row_limit_;
                }
                else
                {
                    s << " LIMIT 5";
                }

                shared_ptr<ResultSet> rs = conn->executeQuery(s.str());
                while (rs->next() && ! rs->isNull(0))
                {
                    const char* data = rs->getValue(0);
                    if (boost::algorithm::icontains(data, "line"))
                    {
                        g_type = "linestring";
                        result.reset(mapnik::datasource::LineString);
                    }
                    else if (boost::algorithm::icontains(data, "point"))
                    {
                        g_type = "point";
                        result.reset(mapnik::datasource::Point);
                    }
                    else if (boost::algorithm::icontains(data, "polygon"))
                    {
                        g_type = "polygon";
                        result.reset(mapnik::datasource::Polygon);
                    }
                    else // geometry
                    {
                        result.reset(mapnik::datasource::Collection);
                        return result;
                    }
                    if (! prev_type.empty() && g_type != prev_type)
                    {
                        result.reset(mapnik::datasource::Collection);
                        return result;
                    }
                    prev_type = g_type;
                }
            }
        }
    }

    return result;
}<|MERGE_RESOLUTION|>--- conflicted
+++ resolved
@@ -38,9 +38,9 @@
 // boost
 #include <boost/algorithm/string.hpp>
 #include <boost/tokenizer.hpp>
-#include <boost/make_shared.hpp>
 
 // stl
+#include <memory>
 #include <string>
 #include <algorithm>
 #include <set>
@@ -579,11 +579,7 @@
 }
 
 
-<<<<<<< HEAD
-std::shared_ptr<IResultSet> postgis_datasource::get_resultset(std::shared_ptr<Connection> const &conn, std::string const& sql) const
-=======
-boost::shared_ptr<IResultSet> postgis_datasource::get_resultset(boost::shared_ptr<Connection> &conn, std::string const& sql, CnxPool_ptr const& pool, processor_context_ptr ctx) const
->>>>>>> e85cddaa
+std::shared_ptr<IResultSet> postgis_datasource::get_resultset(std::shared_ptr<Connection> &conn, std::string const& sql, CnxPool_ptr const& pool, processor_context_ptr ctx) const
 {
 
     if (!ctx)
@@ -603,7 +599,7 @@
                 throw mapnik::datasource_exception("Postgis Plugin: error creating cursor for data select." );
             }
 
-            return boost::make_shared<CursorResultSet>(conn, cursor_name, cursor_fetch_size_);
+            return std::make_shared<CursorResultSet>(conn, cursor_name, cursor_fetch_size_);
 
         }
         else
@@ -615,26 +611,22 @@
     else
     {   // asynchronous requests
 
-<<<<<<< HEAD
-        return std::make_shared<CursorResultSet>(conn, cursor_name, cursor_fetch_size_);
-=======
-        boost::shared_ptr<postgis_processor_context> pgis_ctxt = boost::static_pointer_cast<postgis_processor_context>(ctx);
+        std::shared_ptr<postgis_processor_context> pgis_ctxt = std::static_pointer_cast<postgis_processor_context>(ctx);
         if (conn)
         {
             // lauch async req & create asyncresult with conn
             conn->executeAsyncQuery(sql, 1);
-            return boost::make_shared<AsyncResultSet>(pgis_ctxt, pool, conn, sql);
+            return std::make_shared<AsyncResultSet>(pgis_ctxt, pool, conn, sql);
         }
         else
         {
             // create asyncresult  with  null connection
-            boost::shared_ptr<AsyncResultSet> res = boost::make_shared<AsyncResultSet>(pgis_ctxt, pool,  conn, sql);
+            std::shared_ptr<AsyncResultSet> res = std::make_shared<AsyncResultSet>(pgis_ctxt, pool,  conn, sql);
             pgis_ctxt->add_request(res);
             return res;
         }
     }
 }
->>>>>>> e85cddaa
 
 processor_context_ptr postgis_datasource::get_context(feature_style_context_map & ctx) const
 {
@@ -651,7 +643,7 @@
     }
     else
     {
-        return ctx.insert(std::make_pair(ds_name,boost::make_shared<postgis_processor_context>())).first->second;
+        return ctx.insert(std::make_pair(ds_name,std::make_shared<postgis_processor_context>())).first->second;
     }
 }
 
@@ -660,7 +652,7 @@
     // if the driver is in asynchronous mode, return the appropriate fetaures
     if (asynchronous_request_ )
     {
-        return features_with_context(q,boost::make_shared<postgis_processor_context>());
+        return features_with_context(q,std::make_shared<postgis_processor_context>());
     }
     else
     {
@@ -688,7 +680,7 @@
         if ( asynchronous_request_ )
         {
             // limit use to num_async_request_ => if reached don't borrow the last connexion object
-            boost::shared_ptr<postgis_processor_context> pgis_ctxt = boost::static_pointer_cast<postgis_processor_context>(proc_ctx);
+            std::shared_ptr<postgis_processor_context> pgis_ctxt = std::static_pointer_cast<postgis_processor_context>(proc_ctx);
             if ( pgis_ctxt->num_async_requests_ < max_async_connections_ )
             {
                 conn = pool->borrowObject();
@@ -741,12 +733,6 @@
 
         s << "\"" << geometryColumn_ << "\"";
 
-<<<<<<< HEAD
-            mapnik::context_ptr ctx = std::make_shared<mapnik::context_type>();
-            std::set<std::string> const& props = q.property_names();
-            std::set<std::string>::const_iterator pos = props.begin();
-            std::set<std::string>::const_iterator end = props.end();
-=======
         if (simplify_geometries_) {
           // 1/20 of pixel seems to be a good compromise to avoid
           // drop of collapsed polygons.
@@ -754,11 +740,10 @@
           const double tolerance = std::min(px_gw, px_gh) / 2.0;
           s << ", " << tolerance << ")";
         }
->>>>>>> e85cddaa
 
         s << ") AS geom";
 
-        mapnik::context_ptr ctx = boost::make_shared<mapnik::context_type>();
+        mapnik::context_ptr ctx = std::make_shared<mapnik::context_type>();
         std::set<std::string> const& props = q.property_names();
         std::set<std::string>::const_iterator pos = props.begin();
         std::set<std::string>::const_iterator end = props.end();
@@ -776,21 +761,6 @@
                     ctx->push(*pos);
                 }
             }
-<<<<<<< HEAD
-
-            std::string table_with_bbox = populate_tokens(table_, scale_denom, box, px_gw, px_gh);
-
-            s << " FROM " << table_with_bbox;
-
-            if (row_limit_ > 0)
-            {
-                s << " LIMIT " << row_limit_;
-            }
-
-            std::shared_ptr<IResultSet> rs = get_resultset(conn, s.str());
-            return std::make_shared<postgis_featureset>(rs, ctx, desc_.get_encoding(), !key_field_.empty());
-=======
->>>>>>> e85cddaa
         }
         else
         {
@@ -810,8 +780,8 @@
             s << " LIMIT " << row_limit_;
         }
 
-        boost::shared_ptr<IResultSet> rs = get_resultset(conn, s.str(), pool, proc_ctx);
-        return boost::make_shared<postgis_featureset>(rs, ctx, desc_.get_encoding(), !key_field_.empty());
+        std::shared_ptr<IResultSet> rs = get_resultset(conn, s.str(), pool, proc_ctx);
+        return std::make_shared<postgis_featureset>(rs, ctx, desc_.get_encoding(), !key_field_.empty());
 
     }
 
@@ -893,13 +863,8 @@
                 s << " LIMIT " << row_limit_;
             }
 
-<<<<<<< HEAD
-            std::shared_ptr<IResultSet> rs = get_resultset(conn, s.str());
+            std::shared_ptr<IResultSet> rs = get_resultset(conn, s.str(), pool);
             return std::make_shared<postgis_featureset>(rs, ctx, desc_.get_encoding(), !key_field_.empty());
-=======
-            boost::shared_ptr<IResultSet> rs = get_resultset(conn, s.str(), pool);
-            return boost::make_shared<postgis_featureset>(rs, ctx, desc_.get_encoding(), !key_field_.empty());
->>>>>>> e85cddaa
         }
     }
 

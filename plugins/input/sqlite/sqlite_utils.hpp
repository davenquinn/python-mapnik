/*****************************************************************************
 *
 * This file is part of Mapnik (c++ mapping toolkit)
 *
 * Copyright (C) 2011 Artem Pavlenko
 *
 * This library is free software; you can redistribute it and/or
 * modify it under the terms of the GNU Lesser General Public
 * License as published by the Free Software Foundation; either
 * version 2.1 of the License, or (at your option) any later version.
 *
 * This library is distributed in the hope that it will be useful,
 * but WITHOUT ANY WARRANTY; without even the implied warranty of
 * MERCHANTABILITY or FITNESS FOR A PARTICULAR PURPOSE.  See the GNU
 * Lesser General Public License for more details.
 *
 * You should have received a copy of the GNU Lesser General Public
 * License along with this library; if not, write to the Free Software
 * Foundation, Inc., 51 Franklin St, Fifth Floor, Boston, MA  02110-1301  USA
 *
 *****************************************************************************/

#ifndef MAPNIK_SQLITE_UTILS_HPP
#define MAPNIK_SQLITE_UTILS_HPP

// stl
#include <string>
#include <vector>

// mapnik
#include <mapnik/datasource.hpp>
#include <mapnik/geometry.hpp>
#include <mapnik/sql_utils.hpp>


// boost
#include <boost/shared_ptr.hpp>
#include <boost/make_shared.hpp>
#include <boost/algorithm/string.hpp>
#include <boost/lexical_cast.hpp>
#include <boost/filesystem/operations.hpp>

// sqlite
extern "C" {
#include <sqlite3.h>
}

#include "sqlite_resultset.hpp"
#include "sqlite_prepared.hpp"
#include "sqlite_connection.hpp"


//==============================================================================

class sqlite_utils
{
public:

    static bool needs_quoting(std::string const& name)
    {
        if (name.size() > 0)
        {
            const char first = name[0];
            if (is_quote_char(first))
            {
                return false;
            }
            if ((first >= '0' && first <= '9') ||
                (name.find("-") != std::string::npos)
                )
            {
                return true;
            }
        }
        return false;
    }

    static bool is_quote_char(const char z)
    {
        if (z == '"' || z == '\'' || z == '[' || z == '`')
        {
            return true;
        }
        return false;
    }

    static void dequote(std::string & z)
    {
        boost::algorithm::trim_if(z,boost::algorithm::is_any_of("[]'\"`"));
    }

    static std::string index_for_table(std::string const& table, std::string const& field)
    {
        std::string table_trimmed = table;
        dequote(table_trimmed);
        return "\"idx_" + table_trimmed + "_" + field + "\"";
    }

    static std::string index_for_db(std::string const& file)
    {
        //std::size_t idx = file.find_last_of(".");
        //if(idx != std::string::npos) {
        //    return file.substr(0,idx) + ".index" + file.substr(idx);
        //}
        //else
        //{
        return file + ".index";
        //}
    }

    static void get_tables(boost::shared_ptr<sqlite_connection> ds,
                           std::vector<std::string> & tables)
    {
        std::ostringstream sql;
        // todo handle finding tables from attached db's
        sql << " SELECT name FROM sqlite_master"
            << " WHERE type IN ('table','view')"
            << " AND name NOT LIKE 'sqlite_%'"
            << " AND name NOT LIKE 'idx_%'"
            << " AND name NOT LIKE '%geometry_columns%'"
            << " AND name NOT LIKE '%ref_sys%'"
            << " UNION ALL"
            << " SELECT name FROM sqlite_temp_master"
            << " WHERE type IN ('table','view')"
            << " ORDER BY 1";
        sqlite3_stmt* stmt = 0;
        const int rc = sqlite3_prepare_v2 (*(*ds), sql.str().c_str(), -1, &stmt, 0);
        if (rc == SQLITE_OK)
        {
            boost::shared_ptr<sqlite_resultset> rs = boost::make_shared<sqlite_resultset>(stmt);
            while (rs->is_valid() && rs->step_next())
            {
                const int type_oid = rs->column_type(0);
                if (type_oid == SQLITE_TEXT)
                {
                    const char * data = rs->column_text(0);
                    if (data)
                    {
                        tables.push_back(std::string(data));
                    }
                }
            }
        }
    }

    static void query_extent(boost::shared_ptr<sqlite_resultset> rs,
                             mapnik::box2d<double>& extent)
    {

        bool first = true;
        while (rs->is_valid() && rs->step_next())
        {
            int size;
            const char* data = static_cast<const char*>(rs->column_blob(0, size));
            if (data)
            {
                boost::ptr_vector<mapnik::geometry_type> paths;
                mapnik::geometry_utils::from_wkb(paths, data, size, mapnik::wkbAuto);
                for (unsigned i=0; i<paths.size(); ++i)
                {
                    mapnik::box2d<double> const& bbox = paths[i].envelope();

                    if (bbox.valid())
                    {
                        if (first)
                        {
                            first = false;
                            extent = bbox;
                        }
                        else
                        {
                            extent.expand_to_include(bbox);
                        }
                    }
                }
            }
        }
    }

    static bool create_spatial_index(std::string const& index_db,
                                     std::string const& index_table,
                                     boost::shared_ptr<sqlite_resultset> rs)
    {
        /* TODO
           - speedups
           - return early/recover from failure
           - allow either in db or in separate
        */

        if (!rs->is_valid())
            return false;

#if SQLITE_VERSION_NUMBER >= 3005000
        int flags = SQLITE_OPEN_READWRITE | SQLITE_OPEN_CREATE | SQLITE_OPEN_FULLMUTEX;
#else
        int flags;
#endif

        bool existed = boost::filesystem::exists(index_db);
        boost::shared_ptr<sqlite_connection> ds = boost::make_shared<sqlite_connection>(index_db,flags);

        bool one_success = false;
        try
        {

            ds->execute("PRAGMA synchronous=OFF");
            ds->execute("BEGIN IMMEDIATE TRANSACTION");

            /*
              ds->execute("PRAGMA journal_mode=WAL");
              ds->execute("PRAGMA fullfsync=1");
              ds->execute("PRAGMA locking_mode = EXCLUSIVE");
              ds->execute("BEGIN EXCLUSIVE TRANSACTION");
            */

            // first drop the index if it already exists
            std::ostringstream spatial_index_drop_sql;
            spatial_index_drop_sql << "DROP TABLE IF EXISTS " << index_table;
            ds->execute(spatial_index_drop_sql.str());

            // create the spatial index
            std::ostringstream create_idx;
            create_idx << "create virtual table "
                       << index_table
                       << " using rtree(pkid, xmin, xmax, ymin, ymax)";

            // insert for prepared statement
            std::ostringstream insert_idx;
            insert_idx << "insert into "
                       << index_table
                       << " values (?,?,?,?,?)";

            ds->execute(create_idx.str());

            prepared_index_statement ps(ds,insert_idx.str());

            while (rs->is_valid() && rs->step_next())
            {
                int size;
                const char* data = (const char*) rs->column_blob(0, size);
                if (data)
                {
                    boost::ptr_vector<mapnik::geometry_type> paths;
                    mapnik::geometry_utils::from_wkb(paths, data, size, mapnik::wkbAuto);
<<<<<<< HEAD
=======
                    mapnik::box2d<double> bbox;
>>>>>>> fc92343b
                    for (unsigned i=0; i<paths.size(); ++i)
                    {
                        if (i==0)
                        {
                            bbox = paths[i].envelope();
                        }
                        else
                        {
                            bbox.expand_to_include(paths[i].envelope());
                        }
                    }
                    if (bbox.valid())
                    {

                        ps.bind(bbox);

                        const int type_oid = rs->column_type(1);
                        if (type_oid != SQLITE_INTEGER)
                        {
                            std::ostringstream error_msg;
                            error_msg << "Sqlite Plugin: invalid type for key field '"
                                      << rs->column_name(1) << "' when creating index '" << index_table
                                      << "' type was: " << type_oid << "";
                            throw mapnik::datasource_exception(error_msg.str());
                        }

                        const sqlite_int64 pkid = rs->column_integer64(1);
                        ps.bind(pkid);
                    }
                    else
                    {
                        std::ostringstream error_msg;
                        error_msg << "SQLite Plugin: encountered invalid bbox at '"
                                  << rs->column_name(1) << "' == " << rs->column_integer64(1);
                        throw mapnik::datasource_exception(error_msg.str());
                    }

                    ps.step_next();
                    one_success = true;
                }
            }
        }
        catch (mapnik::datasource_exception const& ex)
        {
            if (!existed)
            {
                try
                {
                    boost::filesystem::remove(index_db);
                }
                catch (...) {};
            }
            throw mapnik::datasource_exception(ex.what());
        }

        if (one_success)
        {
            ds->execute("COMMIT");
            return true;
        }
        else if (!existed)
        {
            try
            {
                boost::filesystem::remove(index_db);
            }
            catch (...) {};
        }
        return false;
    }

    typedef struct {
        sqlite_int64 pkid;
        mapnik::box2d<double> bbox;
    } rtree_type;
    
    static void build_tree(boost::shared_ptr<sqlite_resultset> rs,
                           std::vector<sqlite_utils::rtree_type> & rtree_list)
    {

        while (rs->is_valid() && rs->step_next())
        {
            int size;
            const char* data = static_cast<const char*>(rs->column_blob(0, size));
            if (data)
            {
                boost::ptr_vector<mapnik::geometry_type> paths;
                mapnik::geometry_utils::from_wkb(paths, data, size, mapnik::wkbAuto);
                for (unsigned i=0; i<paths.size(); ++i)
                {
                    mapnik::box2d<double> const& bbox = paths[i].envelope();
                    if (bbox.valid())
                    {
    
                        const int type_oid = rs->column_type(1);
                        if (type_oid != SQLITE_INTEGER)
                        {
                            std::ostringstream error_msg;
                            error_msg << "Sqlite Plugin: invalid type for key field '"
                                      << rs->column_name(1) << "' when creating index "
                                      << "type was: " << type_oid << "";
                            throw mapnik::datasource_exception(error_msg.str());
                        }
    
                        const sqlite_int64 pkid = rs->column_integer64(1);
                        
                        rtree_type entry = rtree_type();
                        entry.pkid = pkid;
                        entry.bbox = bbox;
                        rtree_list.push_back(entry);

                    }
                    else
                    {
                        std::ostringstream error_msg;
                        error_msg << "SQLite Plugin: encountered invalid bbox at '"
                                  << rs->column_name(1) << "' == " << rs->column_integer64(1);
                        throw mapnik::datasource_exception(error_msg.str());
                    }
                }
            }
        }
    }



    static bool create_spatial_index2(std::string const& index_db,
                                     std::string const& index_table,
                                     std::vector<rtree_type> const& rtree_list)
    {

#if SQLITE_VERSION_NUMBER >= 3005000
        int flags = SQLITE_OPEN_READWRITE | SQLITE_OPEN_CREATE | SQLITE_OPEN_FULLMUTEX;
#else
        int flags;
#endif

        bool existed = boost::filesystem::exists(index_db);
        boost::shared_ptr<sqlite_connection> ds = boost::make_shared<sqlite_connection>(index_db,flags);

        bool one_success = false;
        try
        {

            ds->execute("PRAGMA synchronous=OFF");
            ds->execute("BEGIN IMMEDIATE TRANSACTION");

            // first drop the index if it already exists
            std::ostringstream spatial_index_drop_sql;
            spatial_index_drop_sql << "DROP TABLE IF EXISTS " << index_table;
            ds->execute(spatial_index_drop_sql.str());

            // create the spatial index
            std::ostringstream create_idx;
            create_idx << "create virtual table "
                       << index_table
                       << " using rtree(pkid, xmin, xmax, ymin, ymax)";

            // insert for prepared statement
            std::ostringstream insert_idx;
            insert_idx << "insert into "
                       << index_table
                       << " values (?,?,?,?,?)";

            ds->execute(create_idx.str());

            prepared_index_statement ps(ds,insert_idx.str());

            std::vector<rtree_type>::const_iterator it = rtree_list.begin();
            std::vector<rtree_type>::const_iterator end = rtree_list.end();
            for (; it != end; ++it)
            {
                    ps.bind(it->bbox);
                    ps.bind(it->pkid);
                    ps.step_next();
                    one_success = true;
            }
        }
        catch (mapnik::datasource_exception const& ex)
        {
            if (!existed)
            {
                try
                {
                    boost::filesystem::remove(index_db);
                }
                catch (...) {};
            }
            throw mapnik::datasource_exception(ex.what());
        }

        if (one_success)
        {
            ds->execute("COMMIT");
            return true;
        }
        else if (!existed)
        {
            try
            {
                boost::filesystem::remove(index_db);
            }
            catch (...) {};
        }
        return false;
    }
    
    static bool detect_extent(boost::shared_ptr<sqlite_connection> ds,
                              bool has_spatial_index,
                              mapnik::box2d<double> & extent,
                              std::string const& index_table,
                              std::string const& metadata,
                              std::string const& geometry_field,
                              std::string const& geometry_table,
                              std::string const& key_field,
                              std::string const& table
        )
    {
        if (has_spatial_index)
        {
            std::ostringstream s;
            s << "SELECT MIN(xmin), MIN(ymin), MAX(xmax), MAX(ymax) FROM "
              << index_table;

            boost::shared_ptr<sqlite_resultset> rs(ds->execute_query(s.str()));
            if (rs->is_valid() && rs->step_next())
            {
                if (! rs->column_isnull(0))
                {
                    try
                    {
                        double xmin = boost::lexical_cast<double>(rs->column_double(0));
                        double ymin = boost::lexical_cast<double>(rs->column_double(1));
                        double xmax = boost::lexical_cast<double>(rs->column_double(2));
                        double ymax = boost::lexical_cast<double>(rs->column_double(3));
                        extent.init(xmin, ymin, xmax, ymax);
                        return true;
                    }
                    catch (boost::bad_lexical_cast& ex)
                    {
                        std::ostringstream ss;
                        ss << "SQLite Plugin: warning: could not determine extent from query: "
                           << "'" << s.str() << "' \n problem was: " << ex.what() << std::endl;
                        std::clog << ss.str();
                    }
                }
            }
        }
        else if (! metadata.empty())
        {
            std::ostringstream s;
            s << "SELECT xmin, ymin, xmax, ymax FROM " << metadata;
            s << " WHERE LOWER(f_table_name) = LOWER('" << geometry_table << "')";
            boost::shared_ptr<sqlite_resultset> rs(ds->execute_query(s.str()));
            if (rs->is_valid() && rs->step_next())
            {
                double xmin = rs->column_double (0);
                double ymin = rs->column_double (1);
                double xmax = rs->column_double (2);
                double ymax = rs->column_double (3);
                extent.init (xmin, ymin, xmax, ymax);
                return true;
            }
        }
        else if (! key_field.empty())
        {
            std::ostringstream s;
            s << "SELECT " << geometry_field << "," << key_field
              << " FROM (" << table << ")";
            boost::shared_ptr<sqlite_resultset> rs(ds->execute_query(s.str()));
            sqlite_utils::query_extent(rs,extent);
            return true;
        }
        return false;
    }

    static bool has_rtree(std::string const& index_table,boost::shared_ptr<sqlite_connection> ds)
    {
        try
        {
            std::ostringstream s;
            s << "SELECT pkid,xmin,xmax,ymin,ymax FROM " << index_table << " LIMIT 1";
            boost::shared_ptr<sqlite_resultset> rs = ds->execute_query(s.str());
            if (rs->is_valid() && rs->step_next())
            {
                return true;
            }
        }
        catch (std::exception const& ex)
        {
            //std::clog << "no: " << ex.what() << "\n";
            return false;
        }
        return false;
    }

    static bool detect_types_from_subquery(std::string const& query,
                                           std::string & geometry_field,
                                           mapnik::layer_descriptor & desc,
                                           boost::shared_ptr<sqlite_connection> ds)
    {
        bool found = false;
        boost::shared_ptr<sqlite_resultset> rs(ds->execute_query(query));
        if (rs->is_valid() && rs->step_next())
        {
            for (int i = 0; i < rs->column_count(); ++i)
            {
                found = true;
                const int type_oid = rs->column_type(i);
                const char* fld_name = rs->column_name(i);
                switch (type_oid)
                {
                case SQLITE_INTEGER:
                    desc.add_descriptor(mapnik::attribute_descriptor(fld_name, mapnik::Integer));
                    break;

                case SQLITE_FLOAT:
                    desc.add_descriptor(mapnik::attribute_descriptor(fld_name, mapnik::Double));
                    break;

                case SQLITE_TEXT:
                    desc.add_descriptor(mapnik::attribute_descriptor(fld_name, mapnik::String));
                    break;

                case SQLITE_NULL:
                    // sqlite reports based on value, not actual column type unless
                    // PRAGMA table_info is used so here we assume the column is a string
                    // which is a lesser evil than altogether dropping the column
                    desc.add_descriptor(mapnik::attribute_descriptor(fld_name, mapnik::String));

                case SQLITE_BLOB:
                    if (geometry_field.empty()
                        && (boost::algorithm::icontains(fld_name, "geom") ||
                            boost::algorithm::icontains(fld_name, "point") ||
                            boost::algorithm::icontains(fld_name, "linestring") ||
                            boost::algorithm::icontains(fld_name, "polygon")))
                    {
                        geometry_field = std::string(fld_name);
                    }
                    break;

                default:
#ifdef MAPNIK_DEBUG
                    std::clog << "Sqlite Plugin: unknown type_oid=" << type_oid << std::endl;
#endif
                    break;
                }
            }
        }

        return found;
    }

    static bool table_info(std::string & key_field,
                           bool detected_types,
                           std::string & field,
                           std::string & table,
                           mapnik::layer_descriptor & desc,
                           boost::shared_ptr<sqlite_connection> ds)
    {

        // http://www.sqlite.org/pragma.html#pragma_table_info
        // use pragma table_info to detect primary key
        // and to detect types if no subquery is used or
        // if the subquery-based type detection failed
        std::ostringstream s;
        s << "PRAGMA table_info(" << table << ")";
        boost::shared_ptr<sqlite_resultset> rs(ds->execute_query(s.str()));
        bool found_table = false;
        bool found_pk = false;
        while (rs->is_valid() && rs->step_next())
        {
            found_table = true;
            const char* fld_name = rs->column_text(1);
            std::string fld_type(rs->column_text(2));
            int fld_pk = rs->column_integer(5);
            boost::algorithm::to_lower(fld_type);

            // TODO - how to handle primary keys on multiple columns ?
            if (key_field.empty() && ! found_pk && fld_pk != 0)
            {
                key_field = fld_name;
                found_pk = true;
            }
            if (! detected_types)
            {
                // see 2.1 "Column Affinity" at http://www.sqlite.org/datatype3.html
                // TODO - refactor this somehow ?
                if (field.empty()
                    && ((boost::algorithm::contains(fld_type, "geom") ||
                         boost::algorithm::contains(fld_type, "point") ||
                         boost::algorithm::contains(fld_type, "linestring") ||
                         boost::algorithm::contains(fld_type, "polygon"))
                        ||
                        (boost::algorithm::icontains(fld_name, "geom") ||
                         boost::algorithm::icontains(fld_name, "point") ||
                         boost::algorithm::icontains(fld_name, "linestring") ||
                         boost::algorithm::icontains(fld_name, "polygon")))
                    )
                {
                    field = std::string(fld_name);
                }
                else if (boost::algorithm::contains(fld_type, "int"))
                {
                    desc.add_descriptor(mapnik::attribute_descriptor(fld_name, mapnik::Integer));
                }
                else if (boost::algorithm::contains(fld_type, "text") ||
                         boost::algorithm::contains(fld_type, "char") ||
                         boost::algorithm::contains(fld_type, "clob"))
                {
                    desc.add_descriptor(mapnik::attribute_descriptor(fld_name, mapnik::String));
                }
                else if (boost::algorithm::contains(fld_type, "real") ||
                         boost::algorithm::contains(fld_type, "float") ||
                         boost::algorithm::contains(fld_type, "double"))
                {
                    desc.add_descriptor(mapnik::attribute_descriptor(fld_name, mapnik::Double));
                }
                else if (boost::algorithm::contains(fld_type, "blob"))
                {
                    if (! field.empty())
                    {
                        desc.add_descriptor(mapnik::attribute_descriptor(fld_name, mapnik::String));
                    }
                }
#ifdef MAPNIK_DEBUG
                else
                {
                    // "Column Affinity" says default to "Numeric" but for now we pass..
                    //desc_.add_descriptor(attribute_descriptor(fld_name,mapnik::Double));

                    // TODO - this should not fail when we specify geometry_field in XML file

                    std::clog << "Sqlite Plugin: column '"
                              << std::string(fld_name)
                              << "' unhandled due to unknown type: "
                              << fld_type << std::endl;
                }
#endif
            }
        }

        return found_table;
    }
};

#endif // MAPNIK_SQLITE_UTILS_HPP<|MERGE_RESOLUTION|>--- conflicted
+++ resolved
@@ -242,10 +242,7 @@
                 {
                     boost::ptr_vector<mapnik::geometry_type> paths;
                     mapnik::geometry_utils::from_wkb(paths, data, size, mapnik::wkbAuto);
-<<<<<<< HEAD
-=======
                     mapnik::box2d<double> bbox;
->>>>>>> fc92343b
                     for (unsigned i=0; i<paths.size(); ++i)
                     {
                         if (i==0)

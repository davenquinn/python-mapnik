--- conflicted
+++ resolved
@@ -33,45 +33,13 @@
 #include <mapnik/svg/svg_converter.hpp>
 #include <mapnik/svg/svg_renderer.hpp>
 #include <mapnik/svg/svg_path_adapter.hpp>
-<<<<<<< HEAD
 #include <mapnik/image_compositing.hpp>
-=======
-
->>>>>>> 635b245c
+
 // agg
 #define AGG_RENDERING_BUFFER row_ptr_cache<int8u>
-#include "agg_basics.h"
 #include "agg_rendering_buffer.h"
 #include "agg_pixfmt_rgba.h"
 #include "agg_scanline_u.h"
-<<<<<<< HEAD
-=======
-#include "agg_renderer_scanline.h"
-#include "agg_path_storage.h"
-#include "agg_span_allocator.h"
-#include "agg_span_pattern_rgba.h"
-#include "agg_image_accessors.h"
-#include "agg_conv_stroke.h"
-#include "agg_conv_dash.h"
-#include "agg_conv_contour.h"
-#include "agg_conv_clip_polyline.h"
-#include "agg_vcgen_stroke.h"
-#include "agg_conv_adaptor_vcgen.h"
-#include "agg_conv_smooth_poly1.h"
-#include "agg_conv_marker.h"
-#include "agg_vcgen_markers_term.h"
-#include "agg_renderer_outline_aa.h"
-#include "agg_rasterizer_outline_aa.h"
-#include "agg_rasterizer_outline.h"
-#include "agg_renderer_outline_image.h"
-#include "agg_span_allocator.h"
-#include "agg_span_pattern_rgba.h"
-#include "agg_renderer_scanline.h"
-#include "agg_pattern_filters_rgba.h"
-#include "agg_renderer_outline_image.h"
-#include "agg_vpgen_clip_polyline.h"
-#include "agg_arrowhead.h"
->>>>>>> 635b245c
 
 // boost
 #include <boost/utility.hpp>
@@ -197,35 +165,20 @@
 template <typename T>
 void agg_renderer<T>::end_map_processing(Map const& )
 {
-<<<<<<< HEAD
+
     agg::rendering_buffer buf(current_buffer_->raw_data(),width_,height_, width_ * 4);
     agg::pixfmt_rgba32 pixf(buf);
     pixf.demultiply();
-#ifdef MAPNIK_DEBUG
-    std::clog << "end map processing\n";
-#endif
-=======
     MAPNIK_LOG_DEBUG(agg_renderer) << "agg_renderer: End map processing";
->>>>>>> 635b245c
 }
 
 template <typename T>
 void agg_renderer<T>::start_layer_processing(layer const& lay, box2d<double> const& query_extent)
 {
-<<<<<<< HEAD
-#ifdef MAPNIK_DEBUG
-    std::clog << "start layer processing : " << lay.name()  << "\n";
-    std::clog << "datasource = " << lay.datasource().get() << "\n";
-    std::clog << "query_extent = " << query_extent << "\n";
-#endif
-    // set current_buffer
-    
-=======
     MAPNIK_LOG_DEBUG(agg_renderer) << "agg_renderer: Start processing layer=" << lay.name();
     MAPNIK_LOG_DEBUG(agg_renderer) << "agg_renderer: -- datasource=" << lay.datasource().get();
     MAPNIK_LOG_DEBUG(agg_renderer) << "agg_renderer: -- query_extent=" << query_extent;
 
->>>>>>> 635b245c
     if (lay.clear_label_cache())
     {
         detector_->clear();
@@ -235,24 +188,14 @@
 
 template <typename T>
 void agg_renderer<T>::end_layer_processing(layer const&)
-<<<<<<< HEAD
-{    
-    
-#ifdef MAPNIK_DEBUG
-    std::clog << "end layer processing\n";
-#endif
-=======
 {
     MAPNIK_LOG_DEBUG(agg_renderer) << "agg_renderer: End layer processing";
->>>>>>> 635b245c
 }
 
 template <typename T>
 void agg_renderer<T>::start_style_processing(feature_type_style const& st)
 {
-#ifdef MAPNIK_DEBUG
-    std::clog << "start style processing\n";
-#endif
+    MAPNIK_LOG_DEBUG(agg_renderer) << "agg_renderer: Start processing style";
     if (st.comp_op()) style_level_compositing_ = true;
     else style_level_compositing_ = false;
     
@@ -300,9 +243,7 @@
         boost::apply_visitor(visitor, filter_tag);
     }   
     
-#ifdef MAPNIK_DEBUG
-    std::clog << "end style processing\n";
-#endif
+    MAPNIK_LOG_DEBUG(agg_renderer) << "agg_renderer: End processing style";
 }
 
 template <typename T>
@@ -340,11 +281,6 @@
                                                    (*marker.get_vector_data())->attributes());
         
         svg_renderer.render(*ras_ptr, sl, renb, mtx, opacity, bbox);
-<<<<<<< HEAD
-        
-
-=======
->>>>>>> 635b245c
     }
     else
     {

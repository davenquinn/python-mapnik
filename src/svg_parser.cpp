--- conflicted
+++ resolved
@@ -194,15 +194,9 @@
     {
         parse_gradient_stop(reader);
     }
-<<<<<<< HEAD
-
     if ( !is_defs_ )
     {
 
-=======
-    if ( !is_defs_ )
-    {
->>>>>>> 635b245c
         if (xmlStrEqual(name, BAD_CAST "g"))
         {
             path_.push_attr();
@@ -242,17 +236,10 @@
                 {
                     parse_ellipse(reader);
                 }
-<<<<<<< HEAD
-#ifdef MAPNIK_DEBUG
-                else if (!xmlStrEqual(name, BAD_CAST "svg"))
-                {
-                    std::clog << "notice: unhandled svg element: " << name << "\n";
-=======
 #ifdef MAPNIK_LOG
                 else if (!xmlStrEqual(name, BAD_CAST "svg"))
                 {
                     MAPNIK_LOG_WARN(svg_parser) << "svg_parser: Unhandled svg element=" << name;
->>>>>>> 635b245c
                 }
 #endif
             }
@@ -308,11 +295,7 @@
             }
             else
             {
-<<<<<<< HEAD
-                std::clog << "Failed to find gradient fill: " << id << std::endl;
-=======
                 MAPNIK_LOG_ERROR(svg_parser) << "Failed to find gradient fill: " << id;
->>>>>>> 635b245c
             }
         }
         else
@@ -349,11 +332,7 @@
             }
             else
             {
-<<<<<<< HEAD
-                std::clog << "Failed to find gradient fill: " << id << std::endl;
-=======
                 MAPNIK_LOG_ERROR(svg_parser) << "Failed to find gradient fill: " << id;
->>>>>>> 635b245c
             }
         }
         else
@@ -450,13 +429,7 @@
     if (value)
     {
         path_.begin_path();
-<<<<<<< HEAD
-
-        if (!mapnik::svg::parse_path((const char*) value, path_))
-        {
-            xmlFree(value);
-            throw std::runtime_error("can't parse PATH\n");
-=======
+
         if (!mapnik::svg::parse_path((const char*) value, path_))
         {
             xmlFree(value);
@@ -472,7 +445,6 @@
             {
                 throw std::runtime_error("unable to parse invalid svg <path>");
             }
->>>>>>> 635b245c
         }
         path_.end_path();
         xmlFree(value);
@@ -490,11 +462,7 @@
         if (!mapnik::svg::parse_points((const char*) value, path_))
         {
             xmlFree(value);
-<<<<<<< HEAD
-            throw std::runtime_error("Failed to parse <polygon>\n");
-=======
             throw std::runtime_error("Failed to parse <polygon>");
->>>>>>> 635b245c
         }
         path_.close_subpath();
         path_.end_path();
@@ -513,11 +481,7 @@
         if (!mapnik::svg::parse_points((const char*) value, path_))
         {
             xmlFree(value);
-<<<<<<< HEAD
-            throw std::runtime_error("Failed to parse <polygon>\n");
-=======
             throw std::runtime_error("Failed to parse <polygon>");
->>>>>>> 635b245c
         }
 
         path_.end_path();
@@ -786,11 +750,7 @@
                 }
                 catch (mapnik::config_error & ex)
                 {
-<<<<<<< HEAD
-                    std::clog << ex.what() << std::endl;
-=======
                     MAPNIK_LOG_ERROR(svg_parser) << ex.what();
->>>>>>> 635b245c
                 }
             }
             else if (kv.first == "stop-opacity")
@@ -810,11 +770,7 @@
         }
         catch (mapnik::config_error & ex)
         {
-<<<<<<< HEAD
-            std::clog << ex.what() << std::endl;
-=======
             MAPNIK_LOG_ERROR(svg_parser) << ex.what();
->>>>>>> 635b245c
         }
         xmlFree(value);
     }
@@ -869,19 +825,11 @@
             std::string linkid = (const char *) &value[1];
             if (gradient_map_.count(linkid))
             {
-<<<<<<< HEAD
-                //std::cerr << "\tLoading linked gradient properties from " << linkid << std::endl;
-=======
->>>>>>> 635b245c
                 temporary_gradient_.second = gradient_map_[linkid];
             }
             else
             {
-<<<<<<< HEAD
-                std::cerr << "Failed to find linked gradient " << linkid << std::endl;
-=======
                 MAPNIK_LOG_ERROR(svg_parser) << "Failed to find linked gradient " << linkid;
->>>>>>> 635b245c
             }
         }
         xmlFree(value);

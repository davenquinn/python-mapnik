--- conflicted
+++ resolved
@@ -1761,12 +1761,8 @@
         comp_op_rgba_hue<ColorT,Order>::blend_pix,
         comp_op_rgba_saturation<ColorT,Order>::blend_pix,
         comp_op_rgba_color<ColorT,Order>::blend_pix,
-<<<<<<< HEAD
         comp_op_rgba_value<ColorT,Order>::blend_pix,
-=======
-        comp_op_rgba_luminosity<ColorT,Order>::blend_pix,
         comp_op_rgba_color_spin<ColorT,Order>::blend_pix,
->>>>>>> 396de8d0
         0
     };
 
@@ -1807,12 +1803,8 @@
         comp_op_hue,           //----comp_op_hue
         comp_op_saturation,    //----comp_op_saturation
         comp_op_color,         //----comp_op_color
-<<<<<<< HEAD
         comp_op_value,         //----comp_op_value
-=======
-        comp_op_luminosity,    //----comp_op_luminosity
-        comp_op_color_spin,    //----comp_op_luminosity
->>>>>>> 396de8d0
+        comp_op_color_spin,    //----comp_op_color_spin
         end_of_comp_op_e
     };
 
